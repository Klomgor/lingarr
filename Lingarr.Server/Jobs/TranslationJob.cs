--- conflicted
+++ resolved
@@ -206,15 +206,12 @@
             {
                 translatedSubtitles = _subtitleService.FixOverlappingSubtitles(translatedSubtitles);
             }
-<<<<<<< HEAD
-=======
 
             if (addTranslatorInfo)
             {
                 _subtitleService.AddTranslatorInfo(serviceType, translatedSubtitles, translationService);
             }
 
->>>>>>> 28ee1420
             if (stripSubtitleFormatting)
             {
                 var format = translatedSubtitles[0].SsaFormat;
@@ -248,14 +245,8 @@
             throw;
         }
     }
-<<<<<<< HEAD
     
     private async Task WriteSubtitles(TranslationRequest translationRequest,
-=======
-
-    private async Task WriteSubtitles(
-        TranslationRequest translationRequest,
->>>>>>> 28ee1420
         List<SubtitleItem> translatedSubtitles,
         bool stripSubtitleFormatting,
         string subtitleTag, 
