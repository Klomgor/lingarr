﻿# Lingarr: Subtitle Translation Made Easy

[![Version](https://img.shields.io/badge/version-1.0.3-blue.svg)](https://github.com/lingarr-translate/lingarr/releases)
[![Docker Pulls](https://img.shields.io/docker/pulls/lingarr/lingarr.svg)](https://hub.docker.com/r/lingarr/lingarr)
[![License](https://img.shields.io/badge/license-AGPL--3.0-green.svg)](LICENSE)
[![Discord](https://img.shields.io/discord/1234567890?label=discord&logo=discord)](https://discord.gg/HkubmH2rcR)

Lingarr is an application that leverages translation technologies to automatically translate subtitle files to your desired target language. 
With support for multiple translation services including LibreTranslate, DeepL, and various AI providers, Lingarr offers a flexible solution for all your subtitle translation needs.

![Lingarr Demo](https://github.com/user-attachments/assets/be753d77-ca53-4867-adea-363145613d2b)

### 🌟 Multiple Translation Service Support
Lingarr now offers multiple services for automated translation:

- **[LibreTranslate](https://libretranslate.com)**
- **Local AI (with Ollama, or any other OpenAPI compatible model/router)**
- **[DeepL](https://www.deepl.com/)**  (without pt-BR)
- **[Anthropic](https://www.anthropic.com/)**
- **[OpenAI](https://openai.com/)**
- **[DeepSeek](https://deepseek.com)**
- **[Gemini](https://gemini.google.com/)**
- **[Google](https://translate.google.com/)** 
- **[Bing](https://www.bing.com/translator)**
- **[Yandex](https://translate.yandex.com/)**
- **[Azure](https://www.microsoft.com/en-us/translator/business/translator-api/)**

Choose the service that best fits your needs.

## Usage
To run Lingarr using Docker Compose, add the following configuration to your `docker-compose.yml` file,

<<<<<<< HEAD
**Note:** _As of version 1.0.3, Lingarr uses a dynamic path mapper, which may encounter issues with deeper media directories.   
If your mapping involves more than a single directory, please consult the [wiki](https://github.com/lingarr-translate/lingarr/wiki), create an [issue](https://github.com/lingarr-translate/lingarr/issues), or contact us on [Discord](https://discord.gg/HkubmH2rcR)_

=======
>>>>>>> b3400aee
## Setting up Lingarr
```yaml
services:
  lingarr:
    image: lingarr/lingarr:latest # Use latest-arm64 for the ARM build
    container_name: lingarr
    restart: unless-stopped
    environment:
      - ASPNETCORE_URLS=http://+:9876
    ports:
      - "9876:9876"
    volumes:
      - /path/to/media/movies:/movies
      - /path/to/media/tv:/tv
      - /path/to/config:/app/config
    networks:
      - lingarr

networks:
  lingarr:
    external: true
```

### Setting up Lingarr using Docker CLI
Follow the following steps to set up Lingarr and LibreTranslate via docker CLI

```bash
docker run -d \
  --name lingarr \
  --restart unless-stopped \
  -p 9876:9876 \
  -e ASPNETCORE_URLS=http://+:9876 \
  -v /path/to/media/movies:/movies \
  -v /path/to/media/tv:/tv \
  -v /path/to/config:/app/config \
  --network lingarr \
  lingarr/lingarr:latest
```

### Lingarr environment variables
These variables can be used

| **Environment Variable**                          | **Description**                                                                   |
|---------------------------------------------------|-----------------------------------------------------------------------------------|
| `ASPNETCORE_URLS=http://+:9876`                   | The internal port that Lingarr will listen on inside the container.               |
| `MAX_CONCURRENT_JOBS=1`                           | Sets the amount of jobs that can run concurrently, defaults to 1.                 |
| `DB_CONNECTION=mysql`                             | Specifies the database connection type. Options are `mysql` or `sqlite`.          |
| `DB_HOST=Lingarr.Mysql`                           | The hostname for the MySQL database (required when using `mysql`).                |
| `DB_PORT=3306`                                    | The port for the MySQL database (required when using `mysql`).                    |
| `DB_DATABASE=LingarrMysql`                        | The name of the database (required when using `mysql`).                           |
| `DB_USERNAME=LingarrMysql`                        | The username for the database (required when using `mysql`).                      |
| `DB_PASSWORD=LingarrMysql`                        | The password for the database (required when using `mysql`).                      |
| `DB_HANGFIRE_SQLITE_PATH=/app/config/Hangfire.db` | The path of the sqlite database file for Hangfire, when sqlite connection is used |

Additional [settings](Settings.MD) can be found here that can be set as environment variables to persist settings for each reinstall

## Setting up LibreTranslate
This step is optional if you are using a translation service other than LibreTranslate.

```yaml
  LibreTranslate:
    container_name: LibreTranslate
    image: libretranslate/libretranslate:latest
    restart: unless-stopped
    environment:
      - LT_LOAD_ONLY=en,nl  # Important, replace with your preferred languages
    ports:
      - 5000:5000
    volumes:
      - /path/to/config:/home/libretranslate/.local/share/argos-translate
    networks:
      - lingarr
    healthcheck:
      test: ["CMD-SHELL", "./venv/bin/python scripts/healthcheck.py"]
```

### Setting up LibreTranslate using Docker CLI

Create necessary directories and set permissions:
```bash
mkdir -p /apps/libretranslate/{local,db}
chmod -R 777 /apps/libretranslate
```
Run LibreTranslate Docker container:
```bash
docker run -d \
  --name LibreTranslate \
  -p 5000:5000 \
  -v /path/to/libretranslate/db:/app/db \[Settings.MD](Settings.MD)
  -v /path/to/libretranslate/local:/home/libretranslate/.local \
  libretranslate/libretranslate \
  --disable-web-ui \
  --load-only=en,nl     # Important, replace with your preferred languages
```

### LibreTranslate environment variables
| Parameter                      | Function                                                                        |
|--------------------------------|---------------------------------------------------------------------------------|
| `LT_LOAD_ONLY`                  | Allows you to add source languages by their [iso code](https://libretranslate.com/languages)                    |
| `LT_DISABLE_WEB_UI`              | Enables or disables a Google translate like web ui                            |

## API Integration
Lingarr provides a RESTful API that allows you to integrate subtitle translation capabilities into your applications. You can find the complete API documentation, including a Swagger definition of all available endpoints at the 
[Lingarr API Documentation](https://lingarr.com/docs/api/)

### 🤝 Contributing:
We welcome contributions to Lingarr! Whether it's bug reports, 
feature requests, or code contributions, please feel free to help out. Visit the [Lingarr](https://github.com/lingarr-translate/lingarr) GitHub repository to get started.

### 🙏 Credits:
Icons: [Lucide](https://lucide.dev/icons)  
Subtitle Parsing: [AlexPoint](https://github.com/AlexPoint/SubtitlesParser)    
Translation Services: [libretranslate](https://libretranslate.com)  
GTranslate: [GTranslate](https://github.com/d4n3436/GTranslate)

### 🙏 Special thanks:
For supporting open source:  
[selfh.st by Ethan](https://selfh.st/?ref=lingarr)  
[r/selfhosted](https://www.reddit.com/r/selfhosted/)

For helping to squash a big bug:  
[FrankieBBBB](https://github.com/FrankieBBBB)  <|MERGE_RESOLUTION|>--- conflicted
+++ resolved
@@ -8,7 +8,7 @@
 Lingarr is an application that leverages translation technologies to automatically translate subtitle files to your desired target language. 
 With support for multiple translation services including LibreTranslate, DeepL, and various AI providers, Lingarr offers a flexible solution for all your subtitle translation needs.
 
-![Lingarr Demo](https://github.com/user-attachments/assets/be753d77-ca53-4867-adea-363145613d2b)
+https://github.com/user-attachments/assets/be753d77-ca53-4867-adea-363145613d2b
 
 ### 🌟 Multiple Translation Service Support
 Lingarr now offers multiple services for automated translation:
@@ -30,12 +30,6 @@
 ## Usage
 To run Lingarr using Docker Compose, add the following configuration to your `docker-compose.yml` file,
 
-<<<<<<< HEAD
-**Note:** _As of version 1.0.3, Lingarr uses a dynamic path mapper, which may encounter issues with deeper media directories.   
-If your mapping involves more than a single directory, please consult the [wiki](https://github.com/lingarr-translate/lingarr/wiki), create an [issue](https://github.com/lingarr-translate/lingarr/issues), or contact us on [Discord](https://discord.gg/HkubmH2rcR)_
-
-=======
->>>>>>> b3400aee
 ## Setting up Lingarr
 ```yaml
 services:
